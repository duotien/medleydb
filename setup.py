--- conflicted
+++ resolved
@@ -4,11 +4,7 @@
     setup(
         name='medleydb',
 
-<<<<<<< HEAD
         version='1.1',
-=======
-        version='0.2.1',
->>>>>>> d82a4687
 
         description='Python module for the MedleyDB dataset',
 
@@ -43,7 +39,10 @@
 
         license='MIT',
 
-        install_requires=['pyyaml'],
+        install_requires=[
+            'pyyaml',
+            'numpy'
+        ],
 
         extras_require={
             'sql': [
